name: galactic-spin 
channels:
  - conda-forge
  - defaults
dependencies:
  - python==3.7.9
  - numpy
  - scipy
  - matplotlib==3.5.1
  - mpld3
  - h5py==3.7.0
  - sympy
<<<<<<< HEAD
  - ipympl==0.8.7
  - ipylab==0.5.2
  - ipywidgets==7.6.5
  - ffmpeg==4.3.1
=======
  - ipympl
  - ipylab
  - ipywidgets==8.0.4
  - ffmpeg
>>>>>>> a89a4173
  - pip
  - ipykernel
  - pip:
    - lmfit
    - astroquery
    - dataPython
  - jupyterlab==3.4.3<|MERGE_RESOLUTION|>--- conflicted
+++ resolved
@@ -10,17 +10,10 @@
   - mpld3
   - h5py==3.7.0
   - sympy
-<<<<<<< HEAD
-  - ipympl==0.8.7
-  - ipylab==0.5.2
-  - ipywidgets==7.6.5
-  - ffmpeg==4.3.1
-=======
   - ipympl
   - ipylab
   - ipywidgets==8.0.4
   - ffmpeg
->>>>>>> a89a4173
   - pip
   - ipykernel
   - pip:
