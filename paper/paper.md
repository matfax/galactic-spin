---
title: 'The Data Behind Dark Matter: Exploring Galactic Rotation' 
bibliography: references.bib
tags:
  - Python
  - Jupyter 
  - Binder
  - Workshop 
  - Astronomy
authors:
  - name: A.N. Villano
    affiliation: 1
    orcid: 0000-0002-3893-7259
  - name: Kitty C. Harris
    affiliation: 2
    orcid: 0000-0001-5406-8367
  - name: Judit Bergfalk 
    affiliation: 3
    orcid: 0000-0003-1662-0768 
  - name: Raphael Hatami
    affiliation: 1
  - name: F. Vititoe 
    affiliation: 4
  - name: Julia Johnston 
    affiliation: 3
affiliations:
 - name: Department of Physics, University of Colorado Denver, Denver CO 80217, USA
   index: 1
 - name: Integrated Sciences, University of Colorado Denver, Denver CO 80217, USA
   index: 2
 - name: Astrophysical & Planetary Sciences, University of Colorado Boulder, Boulder, CO 80309, USA 
   index: 3
 - name:  Department of Physics, University of Colorado Boulder, Boulder, CO 80309, USA 
   index: 4
date: 30 March 2022
nocite: '@*'
---

# Summary

By analyzing the rotational velocities of bodies in galaxies, physicists and astronomers have
found that there seems to be something missing in our understanding of these galaxies. One theory
<<<<<<< HEAD
is that there is some invisible matter present that does not interact with light &mdash; that is,
these galaxies contain dark matter [@1978ApJ-225L-107R]. 
=======
is that there is some invisible matter present that does not interact with light
&mdash; that is, these galaxies contain dark matter [@Rubin1978]. 
>>>>>>> 8276e310

Participants in this workshop will have the opportunity to explore dark matter through scientific
literature-based [@Jimenez2003;@Karukes2015;@Richards2015;@Fraternali2011;@de_Naray2008] galactic rotation
curves both by using interactive programs and by editing Python code. This will give participants
an understanding of how physicists arrived at the idea of dark matter, showing them the difference
between curve fits with and without dark matter components. Understanding dark matter's
epistemological origins will help participants formulate their own opinions on the dark matter
debate.

## Materials

This project consists of several modules in the form of Jupyter notebooks [@Loizides2016]:

| **File Name**                                                    | Description                    |
| ---------------------------------------------------------------- | ------------------------------ |
| **01_DM_Rotation_Curve_Intro.ipynb**       | Animations and rotation curve plots demonstrating three types of rotational motion. |
|                                            |
| **02_Widget_NGC5533_DMonly.ipynb**         | Interactive widget to introduce dark matter. |
|                                            |
| **03_Measured_Data_Plotting.ipynb**        | Rotation curve plotting of measured velocities to visualize star and gas motions in a galaxy. |
|                                            |
| **04_Plotting_Rotation_Curves.ipynb**      | Plotting the rotation curves of galaxy components. |
|                                            |
| **05_Widget_NGC5533_All_Components.ipynb** | Interactive widget to visualize the components of the galaxy NGC 5533. |
|                                            |
| **06_Plotting_SPARC_Data.ipynb**           | Plotting the components of galactic rotation curves using the SPARC database of 175 galaxies. |
|                                            |
| **07_Bonus_Bulge_Rotation_Curve.ipynb**    | Constructing a rotation curve for the bulge component using empirically-derived parameters. |
|                                            |
| **08_Interactive_Fitting.ipynb**           | Interactive curve fitting.             |
|                                            |
| **09_Widget_SPARC_Galaxies.ipynb**         | Interactive widget to visualize the components of multiple galaxies using the SPARC database. |
|                                            |
| **10_Bonus_Black_Holes_as_DM.ipynb**       | Considering tiny black holes as dark matter candidates. |

# Statement of Need 

<<<<<<< HEAD
The primary goal of our project is to present rotation curve development and research in a
versatile and approachable format for anyone to explore, learn from, and build upon.  Rotation
curves are a key empirical artifact through which dark matter can be observed and analyzed
[@1978ApJ-225L-107R]; however, a thorough, start-to-finish description of the rotation curve
building process is typically not given in scientific publications. Furthermore, software tools
used in rotation curve literature are generally difficult for inexperienced users; for example,
the GIPSY software package is very thorough but does not provide any introduction as it is
intended for experienced users with a firm grasp on rotation curve components [@Gipsy_1992].
Therefore, a rigorous yet accessible learning module is needed to provide an entry point for any
individual interested in investigating the effect of dark matter in spiral galaxies.  Our workshop
is designed to present a convenient platform for developing basic rotation curves focused on
introducing newcomers to the concepts necessary for understanding galactic rotation.  This is
achieved by leading users through hands-on computational activities, including building and
plotting their own rotation curves. 
=======
The primary goal of our project is to present rotation curve development and research in a versatile and approachable format 
for anyone to explore, learn from, and build upon. 
Rotation curves are a key empirical artifact through which dark matter can be observed and analyzed [@Rubin1978];
however, a thorough, start-to-finish description of the rotation curve building process is typically not given in scientific publications. Furthermore, software tools used in rotation curve literature are generally difficult for inexperienced users; 
for example, the GIPSY software package is very thorough but does not provide any introduction 
as it is intended for experienced users with a firm grasp on rotation curve components [@Gipsy1992]. 
Therefore, a rigorous yet accessible learning module is needed to provide an entry point 
for any individual interested in investigating the effect of dark matter in spiral galaxies. 
Our workshop is designed to present a convenient platform for developing basic rotation curves 
focused on introducing newcomers to the concepts necessary for understanding galactic rotation. 
This is achieved by leading users through hands-on computational activities, 
including building and plotting their own rotation curves. 
>>>>>>> 8276e310

# Learning Objectives 

The learning objectives for these modules are:

1. Provide a working space where people can connect with current literature and identify as scientists.
2. Educate curious students or other individuals on the basic concepts of rotation curves, as related to the current problems and mysteries regarding dark matter in the universe.
3. Provide users with accessible activities relating to the basic principles of rotation curve composition. This includes:
     a. facilitating the introduction of rotation curve concepts via open-source code.
     b. interactive programs to provide users with practical and tangible approach of what producing rotation curves involves.
4. Understand data and models by interacting directly with equations and figures.

Most of the content provided in these modules has been presented and taught in previous
<<<<<<< HEAD
workshops/research symposiums (University of Colorado Denver: Data Science Symposium 2021
[@DataScienceSymposium], Research and Creative Activities Symposium 2020 [@RaCAS2020], 2021
[@RaCAS2021], and 2022 [@RaCAS2022]) with feedback collected from participants. We have chosen the
activities for this module that proved most successful in terms of education and sparking
interest. 
=======
workshops/research symposiums (University of Colorado Denver: Data Science Symposium 2021 [@DataScienceSymposium2021],
Research and Creative Activities Symposium 2020 [@RaCAS2020], 2021 [@RaCAS2021], and 2022 [@RaCAS2022]) with feedback collected from
participants. We have chosen the activities for this module that proved most successful in terms
of education and sparking interest. 
>>>>>>> 8276e310

# Delivery

The modules are designed to be presented to participants in numeric order as part of a workshop,
skipping those marked as "Bonus" as needed to fit the alloted time.  Participants are encouraged
to work together to complete the modules and compare their results to one another.  While working
through a module, the instructor(s) should be available to answer questions and check in on
participants' progress, but they should leave the bulk of the work to the participants themselves.
If any bonus modules are being skipped, the instructor(s) may wish to suggest them to participants
who find they are completing the content ahead of schedule.

# Story 

<<<<<<< HEAD
This project emerged from years of literary analysis and studying the reproducibility of rotation
curve research. This journey impressed upon us a lack of clarity and accessibility for newcomers
in the world of rotation curves, not only in publications, but also in using software and
acquiring pre-existing data for rotation curve composition. The problems we encountered stemmed
from the resources we found being very dense with technical language, focusing heavily on one or
two components or even parameters, or assuming the reader has a certain level of familiarity with
the subject prior to finding the resource in question.  These traits are favorable for scientific
journal content, but the lack of other types of content made it difficult to find an entry point
to the field.  Our solution at the time was to dig into Noordermeer's paper on flattened Sérsic
bulges[@Noordermeer_2008], a paper that took us roughly a year to reproduce as we followed chains
of references, corresponded with authors, and tried out rotation curve construction software in
order to understand each rotation curve component.  What we hope to accomplish is to provide
others with necessary vocabulary and background knowledge before prompting them to explore this
kind of literature. Based on this experience and on feedback from our previous workshops and
presentations at research symposiums, we have developed our own software with a focus on improving
accessibility and users' understanding of the material by being clear, concise, and easily
reproducible. 
=======
This project emerged from years of literary analysis and studying the reproducibility 
of rotation curve research. This journey impressed upon us a lack of clarity and accessibility for
newcomers in the world of rotation curves, not only in publications, but also in using software
and acquiring pre-existing data for rotation curve composition. The problems we encountered stemmed 
from the resources we found being very dense with technical language, 
focusing heavily on one or two components or even parameters, 
or assuming the reader has a certain level of familiarity with the subject prior to finding the resource in question. 
These traits are favorable for scientific journal content, but the lack of other types of content made it difficult to
find an entry point to the field. 
Our solution at the time was to dig into Noordermeer's paper on flattened Sérsic bulges[@Noordermeer2008], 
a paper that took us roughly a year to reproduce as we followed chains of references, corresponded with authors, and tried out rotation curve construction software in order to understand each rotation curve component. 
What we hope to accomplish is to provide others with necessary vocabulary and background knowledge before prompting them
to explore this kind of literature. Based on this experience and on feedback from our previous workshops and presentations
at research symposiums, 
we have developed our own software with a focus on improving accessibility and users' understanding
of the material by being clear, concise, and easily reproducible. 
>>>>>>> 8276e310

# Acknowledgements

The authors would like to thank Dr. Martin Vogelaar at Kapteyn Astronomical Institute, Dr. Edo
Noordermeer, and Dr. Emily E. Richards for useful feedback on the current literature. 

# References<|MERGE_RESOLUTION|>--- conflicted
+++ resolved
@@ -40,13 +40,8 @@
 
 By analyzing the rotational velocities of bodies in galaxies, physicists and astronomers have
 found that there seems to be something missing in our understanding of these galaxies. One theory
-<<<<<<< HEAD
-is that there is some invisible matter present that does not interact with light &mdash; that is,
-these galaxies contain dark matter [@1978ApJ-225L-107R]. 
-=======
 is that there is some invisible matter present that does not interact with light
 &mdash; that is, these galaxies contain dark matter [@Rubin1978]. 
->>>>>>> 8276e310
 
 Participants in this workshop will have the opportunity to explore dark matter through scientific
 literature-based [@Jimenez2003;@Karukes2015;@Richards2015;@Fraternali2011;@de_Naray2008] galactic rotation
@@ -84,22 +79,6 @@
 
 # Statement of Need 
 
-<<<<<<< HEAD
-The primary goal of our project is to present rotation curve development and research in a
-versatile and approachable format for anyone to explore, learn from, and build upon.  Rotation
-curves are a key empirical artifact through which dark matter can be observed and analyzed
-[@1978ApJ-225L-107R]; however, a thorough, start-to-finish description of the rotation curve
-building process is typically not given in scientific publications. Furthermore, software tools
-used in rotation curve literature are generally difficult for inexperienced users; for example,
-the GIPSY software package is very thorough but does not provide any introduction as it is
-intended for experienced users with a firm grasp on rotation curve components [@Gipsy_1992].
-Therefore, a rigorous yet accessible learning module is needed to provide an entry point for any
-individual interested in investigating the effect of dark matter in spiral galaxies.  Our workshop
-is designed to present a convenient platform for developing basic rotation curves focused on
-introducing newcomers to the concepts necessary for understanding galactic rotation.  This is
-achieved by leading users through hands-on computational activities, including building and
-plotting their own rotation curves. 
-=======
 The primary goal of our project is to present rotation curve development and research in a versatile and approachable format 
 for anyone to explore, learn from, and build upon. 
 Rotation curves are a key empirical artifact through which dark matter can be observed and analyzed [@Rubin1978];
@@ -112,7 +91,6 @@
 focused on introducing newcomers to the concepts necessary for understanding galactic rotation. 
 This is achieved by leading users through hands-on computational activities, 
 including building and plotting their own rotation curves. 
->>>>>>> 8276e310
 
 # Learning Objectives 
 
@@ -126,18 +104,10 @@
 4. Understand data and models by interacting directly with equations and figures.
 
 Most of the content provided in these modules has been presented and taught in previous
-<<<<<<< HEAD
-workshops/research symposiums (University of Colorado Denver: Data Science Symposium 2021
-[@DataScienceSymposium], Research and Creative Activities Symposium 2020 [@RaCAS2020], 2021
-[@RaCAS2021], and 2022 [@RaCAS2022]) with feedback collected from participants. We have chosen the
-activities for this module that proved most successful in terms of education and sparking
-interest. 
-=======
 workshops/research symposiums (University of Colorado Denver: Data Science Symposium 2021 [@DataScienceSymposium2021],
 Research and Creative Activities Symposium 2020 [@RaCAS2020], 2021 [@RaCAS2021], and 2022 [@RaCAS2022]) with feedback collected from
 participants. We have chosen the activities for this module that proved most successful in terms
 of education and sparking interest. 
->>>>>>> 8276e310
 
 # Delivery
 
@@ -151,25 +121,6 @@
 
 # Story 
 
-<<<<<<< HEAD
-This project emerged from years of literary analysis and studying the reproducibility of rotation
-curve research. This journey impressed upon us a lack of clarity and accessibility for newcomers
-in the world of rotation curves, not only in publications, but also in using software and
-acquiring pre-existing data for rotation curve composition. The problems we encountered stemmed
-from the resources we found being very dense with technical language, focusing heavily on one or
-two components or even parameters, or assuming the reader has a certain level of familiarity with
-the subject prior to finding the resource in question.  These traits are favorable for scientific
-journal content, but the lack of other types of content made it difficult to find an entry point
-to the field.  Our solution at the time was to dig into Noordermeer's paper on flattened Sérsic
-bulges[@Noordermeer_2008], a paper that took us roughly a year to reproduce as we followed chains
-of references, corresponded with authors, and tried out rotation curve construction software in
-order to understand each rotation curve component.  What we hope to accomplish is to provide
-others with necessary vocabulary and background knowledge before prompting them to explore this
-kind of literature. Based on this experience and on feedback from our previous workshops and
-presentations at research symposiums, we have developed our own software with a focus on improving
-accessibility and users' understanding of the material by being clear, concise, and easily
-reproducible. 
-=======
 This project emerged from years of literary analysis and studying the reproducibility 
 of rotation curve research. This journey impressed upon us a lack of clarity and accessibility for
 newcomers in the world of rotation curves, not only in publications, but also in using software
@@ -186,7 +137,6 @@
 at research symposiums, 
 we have developed our own software with a focus on improving accessibility and users' understanding
 of the material by being clear, concise, and easily reproducible. 
->>>>>>> 8276e310
 
 # Acknowledgements
 
